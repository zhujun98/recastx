--- conflicted
+++ resolved
@@ -24,20 +24,12 @@
     glfwWindowHint(GLFW_CONTEXT_VERSION_MINOR, 3);
     glfwWindowHint(GLFW_OPENGL_PROFILE, GLFW_OPENGL_CORE_PROFILE);
     glfwWindowHint(GLFW_SAMPLES, 4);
-<<<<<<< HEAD
-
-=======
->>>>>>> 37522cd2
 
     window_ = glfwCreateWindow(1920, 1024, "SliceVisualizer", NULL, NULL);
     glfwMakeContextCurrent(window_);
 
     gl3wInit();
-<<<<<<< HEAD
-    glEnable(GL_MULTISAMPLE); 
-=======
     glEnable(GL_MULTISAMPLE);  
->>>>>>> 37522cd2
 
     glBlendFunc(GL_SRC_ALPHA, GL_ONE_MINUS_SRC_ALPHA);
 
